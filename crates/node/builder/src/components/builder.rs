//! A generic [`NodeComponentsBuilder`]

use crate::{
    components::{
        Components, ConsensusBuilder, ExecutorBuilder, NetworkBuilder, NodeComponents,
        PayloadServiceBuilder, PoolBuilder,
    },
    BuilderContext, ConfigureEvm, FullNodeTypes,
};
use reth_consensus::{ConsensusError, FullConsensus};
<<<<<<< HEAD
use reth_evm::execute::BlockExecutorProvider;
use reth_network::NetworkPrimitives;
use reth_network_api::FullNetwork;
use reth_network_p2p::BlockClient;
use reth_node_api::{BlockTy, BodyTy, HeaderTy, PrimitivesTy, TxTy};
use reth_transaction_pool::{PoolTransaction, TransactionPool};
=======
use reth_network::types::NetPrimitivesFor;
use reth_network_api::FullNetwork;
use reth_node_api::{PrimitivesTy, TxTy};
use reth_transaction_pool::{PoolPooledTx, PoolTransaction, TransactionPool};
>>>>>>> 178b0c1c
use std::{future::Future, marker::PhantomData};

/// A generic, general purpose and customizable [`NodeComponentsBuilder`] implementation.
///
/// This type is stateful and captures the configuration of the node's components.
///
/// ## Component dependencies:
///
/// The components of the node depend on each other:
/// - The payload builder service depends on the transaction pool.
/// - The network depends on the transaction pool.
///
/// We distinguish between different kind of components:
/// - Components that are standalone, such as the transaction pool.
/// - Components that are spawned as a service, such as the payload builder service or the network.
///
/// ## Builder lifecycle:
///
/// First all standalone components are built. Then the service components are spawned.
/// All component builders are captured in the builder state and will be consumed once the node is
/// launched.
#[derive(Debug)]
pub struct ComponentsBuilder<Node, PoolB, PayloadB, NetworkB, ExecB, ConsB> {
    pool_builder: PoolB,
    payload_builder: PayloadB,
    network_builder: NetworkB,
    executor_builder: ExecB,
    consensus_builder: ConsB,
    _marker: PhantomData<Node>,
}

impl<Node, PoolB, PayloadB, NetworkB, ExecB, ConsB>
    ComponentsBuilder<Node, PoolB, PayloadB, NetworkB, ExecB, ConsB>
{
    /// Configures the node types.
    pub fn node_types<Types>(
        self,
    ) -> ComponentsBuilder<Types, PoolB, PayloadB, NetworkB, ExecB, ConsB>
    where
        Types: FullNodeTypes,
    {
        let Self {
            pool_builder,
            payload_builder,
            network_builder,
            executor_builder: evm_builder,
            consensus_builder,
            _marker,
        } = self;
        ComponentsBuilder {
            executor_builder: evm_builder,
            pool_builder,
            payload_builder,
            network_builder,
            consensus_builder,
            _marker: Default::default(),
        }
    }

    /// Apply a function to the pool builder.
    pub fn map_pool(self, f: impl FnOnce(PoolB) -> PoolB) -> Self {
        Self {
            pool_builder: f(self.pool_builder),
            payload_builder: self.payload_builder,
            network_builder: self.network_builder,
            executor_builder: self.executor_builder,
            consensus_builder: self.consensus_builder,
            _marker: self._marker,
        }
    }

    /// Apply a function to the payload builder.
    pub fn map_payload(self, f: impl FnOnce(PayloadB) -> PayloadB) -> Self {
        Self {
            pool_builder: self.pool_builder,
            payload_builder: f(self.payload_builder),
            network_builder: self.network_builder,
            executor_builder: self.executor_builder,
            consensus_builder: self.consensus_builder,
            _marker: self._marker,
        }
    }

    /// Apply a function to the network builder.
    pub fn map_network(self, f: impl FnOnce(NetworkB) -> NetworkB) -> Self {
        Self {
            pool_builder: self.pool_builder,
            payload_builder: self.payload_builder,
            network_builder: f(self.network_builder),
            executor_builder: self.executor_builder,
            consensus_builder: self.consensus_builder,
            _marker: self._marker,
        }
    }

    /// Apply a function to the executor builder.
    pub fn map_executor(self, f: impl FnOnce(ExecB) -> ExecB) -> Self {
        Self {
            pool_builder: self.pool_builder,
            payload_builder: self.payload_builder,
            network_builder: self.network_builder,
            executor_builder: f(self.executor_builder),
            consensus_builder: self.consensus_builder,
            _marker: self._marker,
        }
    }

    /// Apply a function to the consensus builder.
    pub fn map_consensus(self, f: impl FnOnce(ConsB) -> ConsB) -> Self {
        Self {
            pool_builder: self.pool_builder,
            payload_builder: self.payload_builder,
            network_builder: self.network_builder,
            executor_builder: self.executor_builder,
            consensus_builder: f(self.consensus_builder),
            _marker: self._marker,
        }
    }
}

impl<Node, PoolB, PayloadB, NetworkB, ExecB, ConsB>
    ComponentsBuilder<Node, PoolB, PayloadB, NetworkB, ExecB, ConsB>
where
    Node: FullNodeTypes,
{
    /// Configures the pool builder.
    ///
    /// This accepts a [`PoolBuilder`] instance that will be used to create the node's transaction
    /// pool.
    pub fn pool<PB>(
        self,
        pool_builder: PB,
    ) -> ComponentsBuilder<Node, PB, PayloadB, NetworkB, ExecB, ConsB>
    where
        PB: PoolBuilder<Node>,
    {
        let Self {
            pool_builder: _,
            payload_builder,
            network_builder,
            executor_builder: evm_builder,
            consensus_builder,
            _marker,
        } = self;
        ComponentsBuilder {
            pool_builder,
            payload_builder,
            network_builder,
            executor_builder: evm_builder,
            consensus_builder,
            _marker,
        }
    }
}

impl<Node, PoolB, PayloadB, NetworkB, ExecB, ConsB>
    ComponentsBuilder<Node, PoolB, PayloadB, NetworkB, ExecB, ConsB>
where
    Node: FullNodeTypes,
    PoolB: PoolBuilder<Node>,
{
    /// Configures the network builder.
    ///
    /// This accepts a [`NetworkBuilder`] instance that will be used to create the node's network
    /// stack.
    pub fn network<NB>(
        self,
        network_builder: NB,
    ) -> ComponentsBuilder<Node, PoolB, PayloadB, NB, ExecB, ConsB>
    where
        NB: NetworkBuilder<Node, PoolB::Pool>,
    {
        let Self {
            pool_builder,
            payload_builder,
            network_builder: _,
            executor_builder: evm_builder,
            consensus_builder,
            _marker,
        } = self;
        ComponentsBuilder {
            pool_builder,
            payload_builder,
            network_builder,
            executor_builder: evm_builder,
            consensus_builder,
            _marker,
        }
    }

    /// Configures the payload builder.
    ///
    /// This accepts a [`PayloadServiceBuilder`] instance that will be used to create the node's
    /// payload builder service.
    pub fn payload<PB>(
        self,
        payload_builder: PB,
    ) -> ComponentsBuilder<Node, PoolB, PB, NetworkB, ExecB, ConsB>
    where
        ExecB: ExecutorBuilder<Node>,
        PB: PayloadServiceBuilder<Node, PoolB::Pool, ExecB::EVM>,
    {
        let Self {
            pool_builder,
            payload_builder: _,
            network_builder,
            executor_builder: evm_builder,
            consensus_builder,
            _marker,
        } = self;
        ComponentsBuilder {
            pool_builder,
            payload_builder,
            network_builder,
            executor_builder: evm_builder,
            consensus_builder,
            _marker,
        }
    }

    /// Configures the executor builder.
    ///
    /// This accepts a [`ExecutorBuilder`] instance that will be used to create the node's
    /// components for execution.
    pub fn executor<EB>(
        self,
        executor_builder: EB,
    ) -> ComponentsBuilder<Node, PoolB, PayloadB, NetworkB, EB, ConsB>
    where
        EB: ExecutorBuilder<Node>,
    {
        let Self {
            pool_builder,
            payload_builder,
            network_builder,
            executor_builder: _,
            consensus_builder,
            _marker,
        } = self;
        ComponentsBuilder {
            pool_builder,
            payload_builder,
            network_builder,
            executor_builder,
            consensus_builder,
            _marker,
        }
    }

    /// Configures the consensus builder.
    ///
    /// This accepts a [`ConsensusBuilder`] instance that will be used to create the node's
    /// components for consensus.
    pub fn consensus<CB>(
        self,
        consensus_builder: CB,
    ) -> ComponentsBuilder<Node, PoolB, PayloadB, NetworkB, ExecB, CB>
    where
        CB: ConsensusBuilder<Node>,
    {
        let Self {
            pool_builder,
            payload_builder,
            network_builder,
            executor_builder,
            consensus_builder: _,

            _marker,
        } = self;
        ComponentsBuilder {
            pool_builder,
            payload_builder,
            network_builder,
            executor_builder,
            consensus_builder,
            _marker,
        }
    }
}

impl<Node, PoolB, PayloadB, NetworkB, ExecB, ConsB> NodeComponentsBuilder<Node>
    for ComponentsBuilder<Node, PoolB, PayloadB, NetworkB, ExecB, ConsB>
where
    Node: FullNodeTypes,
<<<<<<< HEAD
    PoolB: PoolBuilder<
        Node,
        Pool: TransactionPool<
            Transaction: PoolTransaction<
                Pooled = <NetworkB::Network as NetworkPrimitives>::PooledTransaction,
            >,
        >,
    >,
    NetworkB: NetworkBuilder<
        Node,
        PoolB::Pool,
        Network: NetworkPrimitives<
            BlockHeader = HeaderTy<Node::Types>,
            BlockBody = BodyTy<Node::Types>,
            Block = BlockTy<Node::Types>,
=======
    PoolB: PoolBuilder<Node, Pool: TransactionPool>,
    NetworkB: NetworkBuilder<
        Node,
        PoolB::Pool,
        Network: FullNetwork<
            Primitives: NetPrimitivesFor<
                PrimitivesTy<Node::Types>,
                PooledTransaction = PoolPooledTx<PoolB::Pool>,
            >,
>>>>>>> 178b0c1c
        >,
    >,
    PayloadB: PayloadServiceBuilder<Node, PoolB::Pool, ExecB::EVM>,
    ExecB: ExecutorBuilder<Node>,
    ConsB: ConsensusBuilder<Node>,
{
<<<<<<< HEAD
    type Components = Components<
        Node,
        NetworkB::Network,
        PoolB::Pool,
        ExecB::EVM,
        ExecB::Executor,
        ConsB::Consensus,
    >;
=======
    type Components =
        Components<Node, NetworkB::Network, PoolB::Pool, ExecB::EVM, ConsB::Consensus>;
>>>>>>> 178b0c1c

    async fn build_components(
        self,
        context: &BuilderContext<Node>,
    ) -> eyre::Result<Self::Components> {
        let Self {
            pool_builder,
            payload_builder,
            network_builder,
            executor_builder: evm_builder,
            consensus_builder,
            _marker,
        } = self;

        let evm_config = evm_builder.build_evm(context).await?;
        let pool = pool_builder.build_pool(context).await?;
        let network = network_builder.build_network(context, pool.clone()).await?;
        let payload_builder_handle = payload_builder
            .spawn_payload_builder_service(context, pool.clone(), evm_config.clone())
            .await?;
        let consensus = consensus_builder.build_consensus(context).await?;

        Ok(Components {
            transaction_pool: pool,
            evm_config,
            network,
            payload_builder_handle,
            consensus,
        })
    }
}

impl Default for ComponentsBuilder<(), (), (), (), (), ()> {
    fn default() -> Self {
        Self {
            pool_builder: (),
            payload_builder: (),
            network_builder: (),
            executor_builder: (),
            consensus_builder: (),
            _marker: Default::default(),
        }
    }
}

/// A type that configures all the customizable components of the node and knows how to build them.
///
/// Implementers of this trait are responsible for building all the components of the node: See
/// [`NodeComponents`].
///
/// The [`ComponentsBuilder`] is a generic, general purpose implementation of this trait that can be
/// used to customize certain components of the node using the builder pattern and defaults, e.g.
/// Ethereum and Optimism.
/// A type that's responsible for building the components of the node.
pub trait NodeComponentsBuilder<Node: FullNodeTypes>: Send {
    /// The components for the node with the given types
    type Components: NodeComponents<Node>;

    /// Consumes the type and returns the created components.
    fn build_components(
        self,
        ctx: &BuilderContext<Node>,
    ) -> impl Future<Output = eyre::Result<Self::Components>> + Send;
}

<<<<<<< HEAD
impl<Node, Net, F, Fut, Pool, EVM, Executor, Cons> NodeComponentsBuilder<Node> for F
where
    Net: FullNetwork<
        BlockHeader = HeaderTy<Node::Types>,
        BlockBody = BodyTy<Node::Types>,
        Block = BlockTy<Node::Types>,
        Client: BlockClient<Block = BlockTy<Node::Types>>,
    >,
    Node: FullNodeTypes,
    F: FnOnce(&BuilderContext<Node>) -> Fut + Send,
    Fut: Future<Output = eyre::Result<Components<Node, Net, Pool, EVM, Executor, Cons>>> + Send,
=======
impl<Node, Net, F, Fut, Pool, EVM, Cons> NodeComponentsBuilder<Node> for F
where
    Net: FullNetwork<
        Primitives: NetPrimitivesFor<
            PrimitivesTy<Node::Types>,
            PooledTransaction = PoolPooledTx<Pool>,
        >,
    >,
    Node: FullNodeTypes,
    F: FnOnce(&BuilderContext<Node>) -> Fut + Send,
    Fut: Future<Output = eyre::Result<Components<Node, Net, Pool, EVM, Cons>>> + Send,
>>>>>>> 178b0c1c
    Pool: TransactionPool<Transaction: PoolTransaction<Consensus = TxTy<Node::Types>>>
        + Unpin
        + 'static,
    EVM: ConfigureEvm<Primitives = PrimitivesTy<Node::Types>> + 'static,
    Cons:
        FullConsensus<PrimitivesTy<Node::Types>, Error = ConsensusError> + Clone + Unpin + 'static,
{
<<<<<<< HEAD
    type Components = Components<Node, Net, Pool, EVM, Executor, Cons>;
=======
    type Components = Components<Node, Net, Pool, EVM, Cons>;
>>>>>>> 178b0c1c

    fn build_components(
        self,
        ctx: &BuilderContext<Node>,
    ) -> impl Future<Output = eyre::Result<Self::Components>> + Send {
        self(ctx)
    }
}<|MERGE_RESOLUTION|>--- conflicted
+++ resolved
@@ -8,19 +8,10 @@
     BuilderContext, ConfigureEvm, FullNodeTypes,
 };
 use reth_consensus::{ConsensusError, FullConsensus};
-<<<<<<< HEAD
-use reth_evm::execute::BlockExecutorProvider;
-use reth_network::NetworkPrimitives;
-use reth_network_api::FullNetwork;
-use reth_network_p2p::BlockClient;
-use reth_node_api::{BlockTy, BodyTy, HeaderTy, PrimitivesTy, TxTy};
-use reth_transaction_pool::{PoolTransaction, TransactionPool};
-=======
 use reth_network::types::NetPrimitivesFor;
 use reth_network_api::FullNetwork;
 use reth_node_api::{PrimitivesTy, TxTy};
 use reth_transaction_pool::{PoolPooledTx, PoolTransaction, TransactionPool};
->>>>>>> 178b0c1c
 use std::{future::Future, marker::PhantomData};
 
 /// A generic, general purpose and customizable [`NodeComponentsBuilder`] implementation.
@@ -305,23 +296,6 @@
     for ComponentsBuilder<Node, PoolB, PayloadB, NetworkB, ExecB, ConsB>
 where
     Node: FullNodeTypes,
-<<<<<<< HEAD
-    PoolB: PoolBuilder<
-        Node,
-        Pool: TransactionPool<
-            Transaction: PoolTransaction<
-                Pooled = <NetworkB::Network as NetworkPrimitives>::PooledTransaction,
-            >,
-        >,
-    >,
-    NetworkB: NetworkBuilder<
-        Node,
-        PoolB::Pool,
-        Network: NetworkPrimitives<
-            BlockHeader = HeaderTy<Node::Types>,
-            BlockBody = BodyTy<Node::Types>,
-            Block = BlockTy<Node::Types>,
-=======
     PoolB: PoolBuilder<Node, Pool: TransactionPool>,
     NetworkB: NetworkBuilder<
         Node,
@@ -331,26 +305,14 @@
                 PrimitivesTy<Node::Types>,
                 PooledTransaction = PoolPooledTx<PoolB::Pool>,
             >,
->>>>>>> 178b0c1c
         >,
     >,
     PayloadB: PayloadServiceBuilder<Node, PoolB::Pool, ExecB::EVM>,
     ExecB: ExecutorBuilder<Node>,
     ConsB: ConsensusBuilder<Node>,
 {
-<<<<<<< HEAD
-    type Components = Components<
-        Node,
-        NetworkB::Network,
-        PoolB::Pool,
-        ExecB::EVM,
-        ExecB::Executor,
-        ConsB::Consensus,
-    >;
-=======
     type Components =
         Components<Node, NetworkB::Network, PoolB::Pool, ExecB::EVM, ConsB::Consensus>;
->>>>>>> 178b0c1c
 
     async fn build_components(
         self,
@@ -416,19 +378,6 @@
     ) -> impl Future<Output = eyre::Result<Self::Components>> + Send;
 }
 
-<<<<<<< HEAD
-impl<Node, Net, F, Fut, Pool, EVM, Executor, Cons> NodeComponentsBuilder<Node> for F
-where
-    Net: FullNetwork<
-        BlockHeader = HeaderTy<Node::Types>,
-        BlockBody = BodyTy<Node::Types>,
-        Block = BlockTy<Node::Types>,
-        Client: BlockClient<Block = BlockTy<Node::Types>>,
-    >,
-    Node: FullNodeTypes,
-    F: FnOnce(&BuilderContext<Node>) -> Fut + Send,
-    Fut: Future<Output = eyre::Result<Components<Node, Net, Pool, EVM, Executor, Cons>>> + Send,
-=======
 impl<Node, Net, F, Fut, Pool, EVM, Cons> NodeComponentsBuilder<Node> for F
 where
     Net: FullNetwork<
@@ -440,7 +389,6 @@
     Node: FullNodeTypes,
     F: FnOnce(&BuilderContext<Node>) -> Fut + Send,
     Fut: Future<Output = eyre::Result<Components<Node, Net, Pool, EVM, Cons>>> + Send,
->>>>>>> 178b0c1c
     Pool: TransactionPool<Transaction: PoolTransaction<Consensus = TxTy<Node::Types>>>
         + Unpin
         + 'static,
@@ -448,11 +396,7 @@
     Cons:
         FullConsensus<PrimitivesTy<Node::Types>, Error = ConsensusError> + Clone + Unpin + 'static,
 {
-<<<<<<< HEAD
-    type Components = Components<Node, Net, Pool, EVM, Executor, Cons>;
-=======
     type Components = Components<Node, Net, Pool, EVM, Cons>;
->>>>>>> 178b0c1c
 
     fn build_components(
         self,
