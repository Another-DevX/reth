--- conflicted
+++ resolved
@@ -12,12 +12,8 @@
         EngineObjectValidationError, MessageValidationKind, PayloadOrAttributes, PayloadTypes,
         VersionSpecificValidationError,
     },
-<<<<<<< HEAD
     validate_eip7742_fields_presence, validate_version_specific_fields, EngineTypes,
-    EngineValidator,
-=======
-    validate_version_specific_fields, EngineTypes, EngineValidator, PayloadValidator,
->>>>>>> b6e682ef
+    EngineValidator, PayloadValidator,
 };
 use reth_optimism_chainspec::OpChainSpec;
 use reth_optimism_forks::{OpHardfork, OpHardforks};
