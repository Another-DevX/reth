--- conflicted
+++ resolved
@@ -37,13 +37,10 @@
 use reth_evm::ConfigureEvm;
 use reth_network_api::{noop::NoopNetwork, NetworkInfo, Peers};
 use reth_primitives_traits::NodePrimitives;
-<<<<<<< HEAD
 use reth_provider::{
     AccountReader, BlockReader, BlockReaderIdExt, CanonStateSubscriptions, ChainSpecProvider,
     ChangeSetReader, FullRpcProvider, StateProviderFactory,
 };
-=======
->>>>>>> cec8e516
 use reth_rpc::{
     AdminApi, DebugApi, EngineEthApi, EthApi, EthApiBuilder, EthBundle, MinerApi, NetApi,
     OtterscanApi, RPCApi, RethApi, TraceApi, TxPoolApi, ValidationApiConfig, Web3Api,
@@ -129,15 +126,8 @@
         + ChangeSetReader,
     Pool: TransactionPool<Transaction: PoolTransaction<Consensus = N::SignedTx>> + 'static,
     Network: NetworkInfo + Peers + Clone + 'static,
-<<<<<<< HEAD
-    Tasks: TaskSpawner + Clone + 'static,
     EvmConfig: ConfigureEvm<Primitives = N>,
     EthApi: FullEthApiServer<Primitives = N, Provider = Provider, Pool = Pool>,
-    BlockExecutor: BlockExecutorProvider<Primitives = N>,
-=======
-    EvmConfig: ConfigureEvm<Primitives = N> + 'static,
-    EthApi: FullEthApiServer<Provider = Provider, Pool = Pool>,
->>>>>>> cec8e516
 {
     let module_config = module_config.into();
     server_config
@@ -750,13 +740,7 @@
     /// If called outside of the tokio runtime. See also [`Self::eth_api`]
     pub fn register_debug(&mut self) -> &mut Self
     where
-<<<<<<< HEAD
         EthApi: EthApiSpec + EthTransactions<Primitives = N> + TraceExt,
-        BlockExecutor: BlockExecutorProvider<Primitives = N>,
-=======
-        EthApi: EthApiSpec + EthTransactions + TraceExt,
-        EvmConfig::Primitives: NodePrimitives<Block = ProviderBlock<EthApi::Provider>>,
->>>>>>> cec8e516
     {
         let debug_api = self.debug_api();
         self.modules.insert(RethRpcModule::Debug, debug_api.into_rpc().into());
@@ -864,12 +848,7 @@
     /// If called outside of the tokio runtime. See also [`Self::eth_api`]
     pub fn debug_api(&self) -> DebugApi<EthApi, EvmConfig>
     where
-<<<<<<< HEAD
         EthApi: EthApiSpec + EthTransactions<Primitives = N> + TraceExt,
-=======
-        EthApi: EthApiSpec + EthTransactions + TraceExt,
-        EvmConfig::Primitives: NodePrimitives<Block = ProviderBlock<EthApi::Provider>>,
->>>>>>> cec8e516
     {
         DebugApi::new(
             self.eth_api().clone(),
@@ -907,14 +886,8 @@
         + ChangeSetReader,
     Pool: TransactionPool<Transaction: PoolTransaction<Consensus = N::SignedTx>> + 'static,
     Network: NetworkInfo + Peers + Clone + 'static,
-<<<<<<< HEAD
-    Tasks: TaskSpawner + Clone + 'static,
     EthApi: FullEthApiServer<Primitives = N, Provider = Provider, Pool = Pool>,
-    BlockExecutor: BlockExecutorProvider<Primitives = N>,
-=======
-    EthApi: FullEthApiServer<Provider = Provider, Pool = Pool>,
     EvmConfig: ConfigureEvm<Primitives = N> + 'static,
->>>>>>> cec8e516
     Consensus: FullConsensus<N, Error = ConsensusError> + Clone + 'static,
 {
     /// Configures the auth module that includes the
