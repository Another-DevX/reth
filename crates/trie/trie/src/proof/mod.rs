use crate::{
    hashed_cursor::{HashedCursorFactory, HashedStorageCursor},
    node_iter::{TrieElement, TrieNodeIter},
    prefix_set::{PrefixSetMut, TriePrefixSetsMut},
    trie_cursor::TrieCursorFactory,
    walker::TrieWalker,
    HashBuilder, Nibbles, TRIE_ACCOUNT_RLP_MAX_SIZE,
};
use alloy_primitives::{
    keccak256,
    map::{B256Map, B256Set, HashMap, HashSet},
    Address, B256,
};
use alloy_rlp::{BufMut, Encodable};
use reth_execution_errors::trie::StateProofError;
use reth_trie_common::{
    proof::ProofRetainer, AccountProof, MultiProof, MultiProofTargets, StorageMultiProof,
};

mod blinded;
pub use blinded::*;

/// A struct for generating merkle proofs.
///
/// Proof generator adds the target address and slots to the prefix set, enables the proof retainer
/// on the hash builder and follows the same algorithm as the state root calculator.
/// See `StateRoot::root` for more info.
#[derive(Debug)]
pub struct Proof<T, H> {
    /// The factory for traversing trie nodes.
    trie_cursor_factory: T,
    /// The factory for hashed cursors.
    hashed_cursor_factory: H,
    /// A set of prefix sets that have changes.
    prefix_sets: TriePrefixSetsMut,
    /// Flag indicating whether to include branch node masks in the proof.
    collect_branch_node_masks: bool,
}

impl<T, H> Proof<T, H> {
    /// Create a new [`Proof`] instance.
    pub fn new(t: T, h: H) -> Self {
        Self {
            trie_cursor_factory: t,
            hashed_cursor_factory: h,
            prefix_sets: TriePrefixSetsMut::default(),
            collect_branch_node_masks: false,
        }
    }

    /// Set the trie cursor factory.
    pub fn with_trie_cursor_factory<TF>(self, trie_cursor_factory: TF) -> Proof<TF, H> {
        Proof {
            trie_cursor_factory,
            hashed_cursor_factory: self.hashed_cursor_factory,
            prefix_sets: self.prefix_sets,
            collect_branch_node_masks: self.collect_branch_node_masks,
        }
    }

    /// Set the hashed cursor factory.
    pub fn with_hashed_cursor_factory<HF>(self, hashed_cursor_factory: HF) -> Proof<T, HF> {
        Proof {
            trie_cursor_factory: self.trie_cursor_factory,
            hashed_cursor_factory,
            prefix_sets: self.prefix_sets,
            collect_branch_node_masks: self.collect_branch_node_masks,
        }
    }

    /// Set the prefix sets. They have to be mutable in order to allow extension with proof target.
    pub fn with_prefix_sets_mut(mut self, prefix_sets: TriePrefixSetsMut) -> Self {
        self.prefix_sets = prefix_sets;
        self
    }

    /// Set the flag indicating whether to include branch node masks in the proof.
    pub const fn with_branch_node_masks(mut self, branch_node_masks: bool) -> Self {
        self.collect_branch_node_masks = branch_node_masks;
        self
    }
}

impl<T, H> Proof<T, H>
where
    T: TrieCursorFactory + Clone,
    H: HashedCursorFactory + Clone,
{
    /// Generate an account proof from intermediate nodes.
    pub fn account_proof(
        self,
        address: Address,
        slots: &[B256],
    ) -> Result<AccountProof, StateProofError> {
        Ok(self
            .multiproof(MultiProofTargets::from_iter([(
                keccak256(address),
                slots.iter().map(keccak256).collect(),
            )]))?
            .account_proof(address, slots)?)
    }

    /// Generate a state multiproof according to specified targets.
    pub fn multiproof(
        mut self,
        mut targets: MultiProofTargets,
    ) -> Result<MultiProof, StateProofError> {
        let hashed_account_cursor = self.hashed_cursor_factory.hashed_account_cursor()?;
        let trie_cursor = self.trie_cursor_factory.account_trie_cursor()?;

        // Create the walker.
        let mut prefix_set = self.prefix_sets.account_prefix_set;
        prefix_set.extend_keys(targets.keys().map(Nibbles::unpack));
<<<<<<< HEAD
        let walker = TrieWalker::new(trie_cursor, prefix_set.freeze())
            .with_all_branch_nodes_in_database(&self.prefix_sets.destroyed_accounts);
=======
        let walker = TrieWalker::state_trie(trie_cursor, prefix_set.freeze());
>>>>>>> 902ada82

        // Create a hash builder to rebuild the root node since it is not available in the database.
        let retainer = targets.keys().map(Nibbles::unpack).collect();
        let mut hash_builder = HashBuilder::default()
            .with_proof_retainer(retainer)
            .with_updates(self.collect_branch_node_masks)
            .with_all_branch_nodes_in_database(true);

        // Initialize all storage multiproofs as empty.
        // Storage multiproofs for non empty tries will be overwritten if necessary.
        let mut storages: B256Map<_> =
            targets.keys().map(|key| (*key, StorageMultiProof::empty())).collect();
        let mut account_rlp = Vec::with_capacity(TRIE_ACCOUNT_RLP_MAX_SIZE);
        let mut account_node_iter = TrieNodeIter::state_trie(walker, hashed_account_cursor);
        while let Some(account_node) = account_node_iter.try_next()? {
            match account_node {
                TrieElement::Branch(node) => {
                    hash_builder.add_branch(node.key, node.value, node.children_are_in_trie);
                }
                TrieElement::LeafHash(key, hash) => {
                    hash_builder.add_leaf_hash(key, hash);
                }
                TrieElement::Leaf(hashed_address, account) => {
                    let proof_targets = targets.remove(&hashed_address);
                    let leaf_is_proof_target = proof_targets.is_some();
                    let storage_prefix_set = self
                        .prefix_sets
                        .storage_prefix_sets
                        .remove(&hashed_address)
                        .unwrap_or_default();
                    let storage_multiproof = StorageProof::new_hashed(
                        self.trie_cursor_factory.clone(),
                        self.hashed_cursor_factory.clone(),
                        hashed_address,
                    )
                    .with_prefix_set_mut(storage_prefix_set)
                    .with_branch_node_masks(self.collect_branch_node_masks)
                    .storage_multiproof(proof_targets.unwrap_or_default())?;

                    // Encode account
                    account_rlp.clear();
                    let account = account.into_trie_account(storage_multiproof.root);
                    account.encode(&mut account_rlp as &mut dyn BufMut);

                    hash_builder.add_leaf(Nibbles::unpack(hashed_address), &account_rlp);

                    // We might be adding leaves that are not necessarily our proof targets.
                    if leaf_is_proof_target {
                        // Overwrite storage multiproof.
                        storages.insert(hashed_address, storage_multiproof);
                    }
                }
            }
        }
        let _ = hash_builder.root();
        let account_subtree = hash_builder.take_proof_nodes();
        let (branch_node_hash_masks, branch_node_tree_masks) = if self.collect_branch_node_masks {
            let updated_branch_nodes = hash_builder.updated_branch_nodes.unwrap_or_default();
            (
                updated_branch_nodes
                    .iter()
                    .map(|(path, node)| (path.clone(), node.hash_mask))
                    .collect(),
                updated_branch_nodes
                    .into_iter()
                    .map(|(path, node)| (path, node.tree_mask))
                    .collect(),
            )
        } else {
            (HashMap::default(), HashMap::default())
        };

        Ok(MultiProof { account_subtree, branch_node_hash_masks, branch_node_tree_masks, storages })
    }
}

/// Generates storage merkle proofs.
#[derive(Debug)]
pub struct StorageProof<T, H> {
    /// The factory for traversing trie nodes.
    trie_cursor_factory: T,
    /// The factory for hashed cursors.
    hashed_cursor_factory: H,
    /// The hashed address of an account.
    hashed_address: B256,
    /// The set of storage slot prefixes that have changed.
    prefix_set: PrefixSetMut,
    /// Flag indicating whether to include branch node masks in the proof.
    collect_branch_node_masks: bool,
}

impl<T, H> StorageProof<T, H> {
    /// Create a new [`StorageProof`] instance.
    pub fn new(t: T, h: H, address: Address) -> Self {
        Self::new_hashed(t, h, keccak256(address))
    }

    /// Create a new [`StorageProof`] instance with hashed address.
    pub fn new_hashed(t: T, h: H, hashed_address: B256) -> Self {
        Self {
            trie_cursor_factory: t,
            hashed_cursor_factory: h,
            hashed_address,
            prefix_set: PrefixSetMut::default(),
            collect_branch_node_masks: false,
        }
    }

    /// Set the trie cursor factory.
    pub fn with_trie_cursor_factory<TF>(self, trie_cursor_factory: TF) -> StorageProof<TF, H> {
        StorageProof {
            trie_cursor_factory,
            hashed_cursor_factory: self.hashed_cursor_factory,
            hashed_address: self.hashed_address,
            prefix_set: self.prefix_set,
            collect_branch_node_masks: self.collect_branch_node_masks,
        }
    }

    /// Set the hashed cursor factory.
    pub fn with_hashed_cursor_factory<HF>(self, hashed_cursor_factory: HF) -> StorageProof<T, HF> {
        StorageProof {
            trie_cursor_factory: self.trie_cursor_factory,
            hashed_cursor_factory,
            hashed_address: self.hashed_address,
            prefix_set: self.prefix_set,
            collect_branch_node_masks: self.collect_branch_node_masks,
        }
    }

    /// Set the changed prefixes.
    pub fn with_prefix_set_mut(mut self, prefix_set: PrefixSetMut) -> Self {
        self.prefix_set = prefix_set;
        self
    }

    /// Set the flag indicating whether to include branch node masks in the proof.
    pub const fn with_branch_node_masks(mut self, branch_node_masks: bool) -> Self {
        self.collect_branch_node_masks = branch_node_masks;
        self
    }
}

impl<T, H> StorageProof<T, H>
where
    T: TrieCursorFactory,
    H: HashedCursorFactory,
{
    /// Generate an account proof from intermediate nodes.
    pub fn storage_proof(
        self,
        slot: B256,
    ) -> Result<reth_trie_common::StorageProof, StateProofError> {
        let targets = HashSet::from_iter([keccak256(slot)]);
        Ok(self.storage_multiproof(targets)?.storage_proof(slot)?)
    }

    /// Generate storage proof.
    pub fn storage_multiproof(
        mut self,
        targets: B256Set,
    ) -> Result<StorageMultiProof, StateProofError> {
        let mut hashed_storage_cursor =
            self.hashed_cursor_factory.hashed_storage_cursor(self.hashed_address)?;

        // short circuit on empty storage
        if hashed_storage_cursor.is_storage_empty()? {
            return Ok(StorageMultiProof::empty())
        }

        let target_nibbles = targets.into_iter().map(Nibbles::unpack).collect::<Vec<_>>();
        self.prefix_set.extend_keys(target_nibbles.clone());

        let trie_cursor = self.trie_cursor_factory.storage_trie_cursor(self.hashed_address)?;
        let walker = TrieWalker::storage_trie(trie_cursor, self.prefix_set.freeze());

        let retainer = ProofRetainer::from_iter(target_nibbles);
        let mut hash_builder = HashBuilder::default()
            .with_proof_retainer(retainer)
            .with_updates(self.collect_branch_node_masks);
        let mut storage_node_iter = TrieNodeIter::storage_trie(walker, hashed_storage_cursor);
        while let Some(node) = storage_node_iter.try_next()? {
            match node {
                TrieElement::Branch(node) => {
                    hash_builder.add_branch(node.key, node.value, node.children_are_in_trie);
                }
                TrieElement::LeafHash(_, _) => {
                    unreachable!("storage trie should not contain leaf hashes");
                }
                TrieElement::Leaf(hashed_slot, value) => {
                    hash_builder.add_leaf(
                        Nibbles::unpack(hashed_slot),
                        alloy_rlp::encode_fixed_size(&value).as_ref(),
                    );
                }
            }
        }

        let root = hash_builder.root();
        let subtree = hash_builder.take_proof_nodes();
        let (branch_node_hash_masks, branch_node_tree_masks) = if self.collect_branch_node_masks {
            let updated_branch_nodes = hash_builder.updated_branch_nodes.unwrap_or_default();
            (
                updated_branch_nodes
                    .iter()
                    .map(|(path, node)| (path.clone(), node.hash_mask))
                    .collect(),
                updated_branch_nodes
                    .into_iter()
                    .map(|(path, node)| (path, node.tree_mask))
                    .collect(),
            )
        } else {
            (HashMap::default(), HashMap::default())
        };

        Ok(StorageMultiProof { root, subtree, branch_node_hash_masks, branch_node_tree_masks })
    }
}<|MERGE_RESOLUTION|>--- conflicted
+++ resolved
@@ -111,12 +111,7 @@
         // Create the walker.
         let mut prefix_set = self.prefix_sets.account_prefix_set;
         prefix_set.extend_keys(targets.keys().map(Nibbles::unpack));
-<<<<<<< HEAD
-        let walker = TrieWalker::new(trie_cursor, prefix_set.freeze())
-            .with_all_branch_nodes_in_database(&self.prefix_sets.destroyed_accounts);
-=======
         let walker = TrieWalker::state_trie(trie_cursor, prefix_set.freeze());
->>>>>>> 902ada82
 
         // Create a hash builder to rebuild the root node since it is not available in the database.
         let retainer = targets.keys().map(Nibbles::unpack).collect();
