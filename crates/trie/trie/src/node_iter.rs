use crate::{
    hashed_cursor::HashedCursor, trie::TrieType, trie_cursor::TrieCursor, walker::TrieWalker,
    Nibbles,
};
use alloy_primitives::B256;
use reth_storage_errors::db::DatabaseError;
use reth_trie_common::RlpNode;
use tracing::trace;

/// Represents a branch node in the trie.
#[derive(Debug)]
pub struct TrieBranchNode {
    /// The key associated with the node.
    pub key: Nibbles,
    /// The value associated with the node.
    pub value: RlpNode,
    /// Indicates whether children are in the trie.
    pub children_are_in_trie: bool,
}

impl TrieBranchNode {
    /// Creates a new `TrieBranchNode`.
    pub const fn new(key: Nibbles, value: RlpNode, children_are_in_trie: bool) -> Self {
        Self { key, value, children_are_in_trie }
    }
}

/// Represents variants of trie nodes returned by the iteration.
#[derive(Debug)]
pub enum TrieElement<Value> {
    /// Branch node.
    Branch(TrieBranchNode),
    /// Leaf node.
    Leaf(B256, Value),
}

/// Result of calling [`HashedCursor::seek`].
#[derive(Debug)]
struct SeekedHashedEntry<V> {
    /// The key that was seeked.
    seeked_key: B256,
    /// The result of the seek.

    /// If no entry was found for the provided key, this will be [`None`].
    result: Option<(B256, V)>,
}

/// An iterator over existing intermediate branch nodes and updated leaf nodes.
#[derive(Debug)]
pub struct TrieNodeIter<C, H: HashedCursor> {
    /// The walker over intermediate nodes.
    pub walker: TrieWalker<C>,
    /// The cursor for the hashed entries.
    pub hashed_cursor: H,
    /// The previous hashed key. If the iteration was previously interrupted, this value can be
    /// used to resume iterating from the last returned leaf node.
    previous_hashed_key: Option<B256>,

    /// Current hashed  entry.
    current_hashed_entry: Option<(B256, H::Value)>,
    /// Flag indicating whether we should check the current walker key.
    should_check_walker_key: bool,

    /// The last seeked hashed entry.
    ///
    /// We use it to not seek the same hashed entry twice, and instead reuse it.
    last_seeked_hashed_entry: Option<SeekedHashedEntry<H::Value>>,

    #[cfg(feature = "metrics")]
    metrics: crate::metrics::TrieNodeIterMetrics,
    /// The key that the [`HashedCursor`] previously advanced to using [`HashedCursor::next`].
    #[cfg(feature = "metrics")]
    previously_advanced_to_key: Option<B256>,
}

impl<C, H: HashedCursor> TrieNodeIter<C, H>
where
    H::Value: Copy,
{
    /// Creates a new [`TrieNodeIter`].
    pub fn new(walker: TrieWalker<C>, hashed_cursor: H, _trie_type: TrieType) -> Self {
        Self {
            walker,
            hashed_cursor,
            previous_hashed_key: None,
            current_hashed_entry: None,
            should_check_walker_key: false,
            last_seeked_hashed_entry: None,
            #[cfg(feature = "metrics")]
            metrics: crate::metrics::TrieNodeIterMetrics::new(_trie_type),
            #[cfg(feature = "metrics")]
            previously_advanced_to_key: None,
        }
    }

    /// Sets the last iterated hashed key and returns the modified [`TrieNodeIter`].
    /// This is used to resume iteration from the last checkpoint.
    pub const fn with_last_hashed_key(mut self, previous_hashed_key: B256) -> Self {
        self.previous_hashed_key = Some(previous_hashed_key);
        self
    }

    /// Seeks the hashed cursor to the given key.
    ///
    /// If the key is the same as the last seeked key, the result of the last seek is returned.
    ///
    /// If `metrics` feature is enabled, also updates the metrics.
    fn seek_hashed_entry(&mut self, key: B256) -> Result<Option<(B256, H::Value)>, DatabaseError> {
        if let Some(entry) = self
            .last_seeked_hashed_entry
            .as_ref()
            .filter(|entry| entry.seeked_key == key)
            .map(|entry| entry.result)
        {
            #[cfg(feature = "metrics")]
            self.metrics.inc_leaf_nodes_same_seeked();
            return Ok(entry);
        }

        let result = self.hashed_cursor.seek(key)?;
        self.last_seeked_hashed_entry = Some(SeekedHashedEntry { seeked_key: key, result });

        #[cfg(feature = "metrics")]
        {
            self.metrics.inc_leaf_nodes_seeked();

            if Some(key) == self.previously_advanced_to_key {
                self.metrics.inc_leaf_nodes_same_seeked_as_advanced();
            }
        }
        Ok(result)
    }

    /// Advances the hashed cursor to the next entry.
    ///
    /// If `metrics` feature is enabled, also updates the metrics.
    fn next_hashed_entry(&mut self) -> Result<Option<(B256, H::Value)>, DatabaseError> {
        let result = self.hashed_cursor.next();
        #[cfg(feature = "metrics")]
        {
            self.metrics.inc_leaf_nodes_advanced();

            self.previously_advanced_to_key =
                result.as_ref().ok().and_then(|result| result.as_ref().map(|(k, _)| *k));
        }
        result
    }
}

impl<C, H> TrieNodeIter<C, H>
where
    C: TrieCursor,
    H: HashedCursor,
    H::Value: Copy,
{
    /// Return the next trie node to be added to the hash builder.
    ///
    /// Returns the nodes using this algorithm:
    /// 1. Return the current intermediate branch node if it hasn't been updated.
    /// 2. Advance the trie walker to the next intermediate branch node and retrieve next
    ///    unprocessed key.
    /// 3. Reposition the hashed cursor on the next unprocessed key.
    /// 4. Return every hashed entry up to the key of the current intermediate branch node.
    /// 5. Repeat.
    ///
    /// NOTE: The iteration will start from the key of the previous hashed entry if it was supplied.
    pub fn try_next(
        &mut self,
    ) -> Result<Option<TrieElement<<H as HashedCursor>::Value>>, DatabaseError> {
        loop {
            // If the walker has a key...
            if let Some(key) = self.walker.key() {
                // Ensure that the current walker key shouldn't be checked and there's no previous
                // hashed key
                if !self.should_check_walker_key && self.previous_hashed_key.is_none() {
                    // Make sure we check the next walker key, because we only know we can skip the
                    // current one.
                    self.should_check_walker_key = true;
                    // If it's possible to skip the current node in the walker, return a branch node
                    if self.walker.can_skip_current_node {
                        let hash = self.walker.hash().unwrap();
                        let children_are_in_trie = self.walker.children_are_in_trie();
                        trace!(
                            target: "trie::node_iter",
                            ?key,
                            ?hash,
                            children_are_in_trie,
                            "Skipping current node in walker and returning branch node"
                        );
                        #[cfg(feature = "metrics")]
                        self.metrics.inc_branch_nodes_returned();
                        return Ok(Some(TrieElement::Branch(TrieBranchNode::new(
                            key.clone(),
                            hash,
                            children_are_in_trie,
                        ))))
                    }
                }
            }

            // If there's a hashed entry...
            if let Some((hashed_key, value)) = self.current_hashed_entry.take() {
                // Check if the walker's key is less than the key of the current hashed entry
                if self.walker.key().is_some_and(|key| key < &Nibbles::unpack(hashed_key)) {
                    self.should_check_walker_key = false;
                    continue
                }

                trace!(target: "trie::node_iter", ?hashed_key, "Returning leaf node");

                // Set the next hashed entry as a leaf node and return
                trace!(target: "trie::node_iter", ?hashed_key, "next hashed entry");
                self.current_hashed_entry = self.next_hashed_entry()?;

                #[cfg(feature = "metrics")]
                self.metrics.inc_leaf_nodes_returned();
                return Ok(Some(TrieElement::Leaf(hashed_key, value)))
            }

            // Handle seeking and advancing based on the previous hashed key
            match self.previous_hashed_key.take() {
                Some(hashed_key) => {
                    trace!(target: "trie::node_iter", ?hashed_key, "seeking to the previous hashed entry");
                    // Seek to the previous hashed key and get the next hashed entry
                    self.seek_hashed_entry(hashed_key)?;
                    self.current_hashed_entry = self.next_hashed_entry()?;
                }
                None => {
                    // Get the seek key and set the current hashed entry based on walker's next
                    // unprocessed key
                    let (seek_key, seek_prefix) = match self.walker.next_unprocessed_key() {
                        Some(key) => key,
                        None => break, // no more keys
                    };

                    trace!(
                        target: "trie::node_iter",
                        ?seek_key,
                        can_skip_current_node = self.walker.can_skip_current_node,
                        last = ?self.walker.stack.last(),
                        "seeking to the next unprocessed hashed entry"
                    );
                    let can_skip_node = self.walker.can_skip_current_node;
                    self.walker.advance()?;
                    trace!(
                        target: "trie::node_iter",
                        last = ?self.walker.stack.last(),
                        "advanced walker"
                    );

                    // We should get the iterator to return a branch node if we can skip the
                    // current node and the tree flag for the current node is set.
                    //
                    // `can_skip_node` is already set when the hash flag is set, so we don't need
                    // to check for the hash flag explicitly.
                    //
                    // It is possible that the branch node at the key `seek_key` is not stored in
                    // the database, so the walker will advance to the branch node after it. Because
                    // of this, we need to check that the current walker key has a prefix of the key
                    // that we seeked to.
                    if can_skip_node &&
                        self.walker.key().is_some_and(|key| key.has_prefix(&seek_prefix)) &&
                        self.walker.children_are_in_trie()
                    {
                        trace!(
                            target: "trie::node_iter",
                            ?seek_key,
                            walker_hash = ?self.walker.hash(),
                            "skipping hashed seek"
                        );

                        self.should_check_walker_key = false;
                        continue
                    }

                    self.current_hashed_entry = self.seek_hashed_entry(seek_key)?;
                }
            }
        }

        Ok(None)
    }
}

#[cfg(test)]
mod tests {
    use std::collections::BTreeMap;

    use alloy_primitives::{
        b256,
        map::{B256Map, HashMap},
    };
    use alloy_trie::{
        BranchNodeCompact, HashBuilder, Nibbles, TrieAccount, TrieMask, EMPTY_ROOT_HASH,
    };
    use itertools::Itertools;
    use reth_primitives_traits::Account;
    use reth_trie_common::{
        prefix_set::PrefixSetMut, updates::TrieUpdates, BranchNode, HashedPostState, LeafNode,
        RlpNode,
    };

    use crate::{
        hashed_cursor::{
            mock::MockHashedCursorFactory, noop::NoopHashedAccountCursor, HashedCursorFactory,
            HashedPostStateAccountCursor,
        },
        mock::{CursorType, KeyVisit},
        trie::TrieType,
        trie_cursor::{
            mock::MockTrieCursorFactory, noop::NoopAccountTrieCursor, TrieCursorFactory,
        },
        walker::TrieWalker,
    };

    use super::{TrieElement, TrieNodeIter};

    /// Calculate the branch node stored in the database by feeding the provided state to the hash
    /// builder and taking the trie updates.
    fn get_hash_builder_branch_nodes(
        state: impl IntoIterator<Item = (Nibbles, Account)> + Clone,
    ) -> HashMap<Nibbles, BranchNodeCompact> {
        let mut hash_builder = HashBuilder::default().with_updates(true);

        let mut prefix_set = PrefixSetMut::default();
        prefix_set.extend_keys(state.clone().into_iter().map(|(nibbles, _)| nibbles));
        let walker = TrieWalker::new(NoopAccountTrieCursor, prefix_set.freeze());

        let hashed_post_state = HashedPostState::default()
            .with_accounts(state.into_iter().map(|(nibbles, account)| {
                (nibbles.pack().into_inner().unwrap().into(), Some(account))
            }))
            .into_sorted();

        let mut node_iter = TrieNodeIter::new(
            walker,
            HashedPostStateAccountCursor::new(
                NoopHashedAccountCursor::default(),
                hashed_post_state.accounts(),
            ),
            TrieType::State,
        );

        while let Some(node) = node_iter.try_next().unwrap() {
            match node {
                TrieElement::Branch(branch) => {
                    hash_builder.add_branch(branch.key, branch.value, branch.children_are_in_trie);
                }
                TrieElement::Leaf(key, account) => {
                    hash_builder.add_leaf(
                        Nibbles::unpack(key),
                        &alloy_rlp::encode(account.into_trie_account(EMPTY_ROOT_HASH)),
                    );
                }
            }
        }
        hash_builder.root();

        let mut trie_updates = TrieUpdates::default();
        trie_updates.finalize(hash_builder, Default::default(), Default::default());

        trie_updates.account_nodes
    }

    #[test]
    fn test_trie_node_iter() {
        fn empty_leaf_rlp_for_key(key: Nibbles) -> RlpNode {
            RlpNode::from_rlp(&alloy_rlp::encode(LeafNode::new(
                key,
                alloy_rlp::encode(TrieAccount::default()),
            )))
        }

        reth_tracing::init_test_tracing();

        // Extension (Key = 0x0000000000000000000000000000000000000000000000000000000000000)
        // └── Branch (`branch_node_0`)
        //     ├── 0 -> Branch (`branch_node_1`)
        //     │      ├── 0 -> Leaf (`account_1`, Key = 0x0)
        //     │      └── 1 -> Leaf (`account_2`, Key = 0x0)
        //     ├── 1 -> Branch (`branch_node_2`)
        //     │      ├── 0 -> Branch (`branch_node_3`)
        //     │      │      ├── 0 -> Leaf (`account_3`)
        //     │      │      └── 1 -> Leaf (`account_4`)
        //     │      └── 1 -> Leaf (`account_5`, Key = 0x0, marked as changed)

        let account_1 = b256!("0x0000000000000000000000000000000000000000000000000000000000000000");
        let account_2 = b256!("0x0000000000000000000000000000000000000000000000000000000000000010");
        let account_3 = b256!("0x0000000000000000000000000000000000000000000000000000000000000100");
        let account_4 = b256!("0x0000000000000000000000000000000000000000000000000000000000000101");
        let account_5 = b256!("0x0000000000000000000000000000000000000000000000000000000000000110");
        let empty_account = Account::default();

        let hash_builder_branch_nodes = get_hash_builder_branch_nodes(vec![
            (Nibbles::unpack(account_1), empty_account),
            (Nibbles::unpack(account_2), empty_account),
            (Nibbles::unpack(account_3), empty_account),
            (Nibbles::unpack(account_4), empty_account),
            (Nibbles::unpack(account_5), empty_account),
        ]);

        let branch_node_1 = (
            Nibbles::from_nibbles([0; 62]),
            BranchNodeCompact::new(
                TrieMask::new(0b11),
                TrieMask::new(0b00),
                TrieMask::new(0b11),
                vec![
                    empty_leaf_rlp_for_key(Nibbles::from_nibbles([0])),
                    empty_leaf_rlp_for_key(Nibbles::from_nibbles([0])),
                ],
                None,
            ),
        );
        let branch_node_1_rlp = RlpNode::from_rlp(&alloy_rlp::encode(BranchNode::new(
            vec![
                empty_leaf_rlp_for_key(Nibbles::from_nibbles([0])),
                empty_leaf_rlp_for_key(Nibbles::from_nibbles([0])),
            ],
            TrieMask::new(0b11),
        )));

        let branch_node_3 = (
            Nibbles::from_nibbles([vec![0; 61], vec![1, 0]].concat()),
            BranchNodeCompact::new(
                TrieMask::new(0b11),
                TrieMask::new(0b00),
                TrieMask::new(0b11),
                vec![
                    empty_leaf_rlp_for_key(Nibbles::default()),
                    empty_leaf_rlp_for_key(Nibbles::default()),
                ],
                None,
            ),
        );
        let branch_node_3_rlp = RlpNode::from_rlp(&alloy_rlp::encode(BranchNode::new(
            vec![
                empty_leaf_rlp_for_key(Nibbles::default()),
                empty_leaf_rlp_for_key(Nibbles::default()),
            ],
            TrieMask::new(0b11),
        )));

        let branch_node_2 = (
            Nibbles::from_nibbles([vec![0; 61], vec![1]].concat()),
            BranchNodeCompact::new(
                TrieMask::new(0b11),
                TrieMask::new(0b01),
                TrieMask::new(0b11),
                vec![branch_node_3_rlp.clone(), empty_leaf_rlp_for_key(Nibbles::from_nibbles([0]))],
                None,
            ),
        );
        let branch_node_2_rlp = RlpNode::from_rlp(&alloy_rlp::encode(BranchNode::new(
            vec![branch_node_3_rlp, empty_leaf_rlp_for_key(Nibbles::from_nibbles([0]))],
            TrieMask::new(0b11),
        )));
        let branch_node_0 = (
            Nibbles::from_nibbles([0; 61]),
            BranchNodeCompact::new(
                TrieMask::new(0b11),
                TrieMask::new(0b11),
                TrieMask::new(0b11),
                vec![branch_node_1_rlp, branch_node_2_rlp],
                None,
            ),
        );

        let mock_trie_nodes =
            vec![branch_node_0.clone(), branch_node_1, branch_node_2.clone(), branch_node_3];
        pretty_assertions::assert_eq!(
            hash_builder_branch_nodes.into_iter().sorted().collect::<Vec<_>>(),
            mock_trie_nodes,
        );

        let trie_cursor_factory =
            MockTrieCursorFactory::new(mock_trie_nodes.into_iter().collect(), B256Map::default());

        // Mark the account 5 as changed.
        let mut prefix_set = PrefixSetMut::default();
        prefix_set.insert(Nibbles::unpack(account_5));
        let prefix_set = prefix_set.freeze();

        let walker =
            TrieWalker::new(trie_cursor_factory.account_trie_cursor().unwrap(), prefix_set);

        let hashed_cursor_factory = MockHashedCursorFactory::new(
            BTreeMap::from([
                (account_1, empty_account),
                (account_2, empty_account),
                (account_3, empty_account),
                (account_4, empty_account),
                (account_5, empty_account),
            ]),
            B256Map::default(),
        );

        let mut iter = TrieNodeIter::new(
            walker,
            hashed_cursor_factory.hashed_account_cursor().unwrap(),
            TrieType::State,
        );

        // Walk the iterator until it's exhausted.
        while iter.try_next().unwrap().is_some() {}

        let visited_account_nodes = trie_cursor_factory
            .visited_account_keys()
            .iter()
            .cloned()
            .map(CursorType::Trie)
            .chain(
                hashed_cursor_factory
                    .visited_account_keys()
                    .iter()
                    .cloned()
                    .map(CursorType::Hashed),
            )
            .sorted()
            .collect::<Vec<_>>();

        pretty_assertions::assert_eq!(
            visited_account_nodes,
            vec![
                CursorType::Trie(KeyVisit::seek_exact(Nibbles::default(), None)),
                CursorType::Trie(KeyVisit::seek_non_exact(
                    Nibbles::from_nibbles([0x0]),
                    Some(branch_node_0.0)
                )),
                CursorType::Hashed(KeyVisit::seek_non_exact(account_1, Some(account_1))),
                CursorType::Trie(KeyVisit::seek_non_exact(
                    branch_node_2.0.clone(),
                    Some(branch_node_2.0)
                )),
                CursorType::Hashed(KeyVisit::seek_non_exact(account_3, Some(account_3))),
                CursorType::Hashed(KeyVisit::seek_non_exact(account_5, Some(account_5))),
                CursorType::Trie(KeyVisit::seek_non_exact(Nibbles::from_nibbles([0x1]), None)),
                CursorType::Hashed(KeyVisit::seek_non_exact(account_5, Some(account_5))),
                CursorType::Hashed(KeyVisit::next(None)),
            ]
        );
<<<<<<< HEAD
=======
        pretty_assertions::assert_eq!(
            *hashed_cursor_factory.visited_account_keys(),
            vec![
                // Why do we always seek this key first?
                KeyVisit {
                    visit_type: KeyVisitType::SeekNonExact(account_1),
                    visited_key: Some(account_1)
                },
                // Seek to the modified account.
                KeyVisit {
                    visit_type: KeyVisitType::SeekNonExact(account_3),
                    visited_key: Some(account_3)
                },
                // Collect the siblings of the modified account
                KeyVisit { visit_type: KeyVisitType::Next, visited_key: Some(account_4) },
                KeyVisit { visit_type: KeyVisitType::Next, visited_key: Some(account_5) },
                // We seek the account 5 because its hash is not in the branch node, but we already
                // walked it before, so there should be no need for it.
                KeyVisit {
                    visit_type: KeyVisitType::SeekNonExact(account_5),
                    visited_key: Some(account_5)
                },
                KeyVisit { visit_type: KeyVisitType::Next, visited_key: None },
            ],
        );
>>>>>>> 92391880
    }
}<|MERGE_RESOLUTION|>--- conflicted
+++ resolved
@@ -535,37 +535,8 @@
                 CursorType::Hashed(KeyVisit::seek_non_exact(account_3, Some(account_3))),
                 CursorType::Hashed(KeyVisit::seek_non_exact(account_5, Some(account_5))),
                 CursorType::Trie(KeyVisit::seek_non_exact(Nibbles::from_nibbles([0x1]), None)),
-                CursorType::Hashed(KeyVisit::seek_non_exact(account_5, Some(account_5))),
                 CursorType::Hashed(KeyVisit::next(None)),
             ]
         );
-<<<<<<< HEAD
-=======
-        pretty_assertions::assert_eq!(
-            *hashed_cursor_factory.visited_account_keys(),
-            vec![
-                // Why do we always seek this key first?
-                KeyVisit {
-                    visit_type: KeyVisitType::SeekNonExact(account_1),
-                    visited_key: Some(account_1)
-                },
-                // Seek to the modified account.
-                KeyVisit {
-                    visit_type: KeyVisitType::SeekNonExact(account_3),
-                    visited_key: Some(account_3)
-                },
-                // Collect the siblings of the modified account
-                KeyVisit { visit_type: KeyVisitType::Next, visited_key: Some(account_4) },
-                KeyVisit { visit_type: KeyVisitType::Next, visited_key: Some(account_5) },
-                // We seek the account 5 because its hash is not in the branch node, but we already
-                // walked it before, so there should be no need for it.
-                KeyVisit {
-                    visit_type: KeyVisitType::SeekNonExact(account_5),
-                    visited_key: Some(account_5)
-                },
-                KeyVisit { visit_type: KeyVisitType::Next, visited_key: None },
-            ],
-        );
->>>>>>> 92391880
     }
 }