--- conflicted
+++ resolved
@@ -119,11 +119,8 @@
 impl NodeTypes for TestNode {
     type Primitives = ();
     type ChainSpec = ChainSpec;
-<<<<<<< HEAD
+    type StateCommitment = reth_trie_db::MerklePatriciaTrie;
     type Storage = ();
-=======
-    type StateCommitment = reth_trie_db::MerklePatriciaTrie;
->>>>>>> 21d911ab
 }
 
 impl NodeTypesWithEngine for TestNode {
