//! A basic Ethereum payload builder implementation.

#![doc(
    html_logo_url = "https://raw.githubusercontent.com/paradigmxyz/reth/main/assets/reth-docs.png",
    html_favicon_url = "https://avatars0.githubusercontent.com/u/97369466?s=256",
    issue_tracker_base_url = "https://github.com/paradigmxyz/reth/issues/"
)]
#![cfg_attr(not(test), warn(unused_crate_dependencies))]
#![cfg_attr(docsrs, feature(doc_cfg, doc_auto_cfg))]
#![allow(clippy::useless_let_if_seq)]

use reth_basic_payload_builder::{
    commit_withdrawals, is_better_payload, post_block_withdrawal_requests_contract_call,
    pre_block_beacon_root_contract_call, BuildArguments, BuildOutcome, PayloadBuilder,
    PayloadConfig, WithdrawalsOutcome,
};
<<<<<<< HEAD
use reth_evm::ConfigureEvm;
use reth_evm_ethereum::EthEvmConfig;
=======
use reth_errors::RethError;
use reth_evm::ConfigureEvm;
use reth_evm_ethereum::{eip6110::parse_deposits_from_receipts, EthEvmConfig};
>>>>>>> 105570de
use reth_payload_builder::{
    error::PayloadBuilderError, EthBuiltPayload, EthPayloadBuilderAttributes,
};
use reth_primitives::{
    constants::{
        eip4844::MAX_DATA_GAS_PER_BLOCK, BEACON_NONCE, EMPTY_RECEIPTS, EMPTY_ROOT_HASH,
        EMPTY_TRANSACTIONS,
    },
    eip4844::calculate_excess_blob_gas,
    proofs::{self, calculate_requests_root},
    revm::env::tx_env_with_recovered,
    Block, Header, IntoRecoveredTransaction, Receipt, Receipts, Requests, EMPTY_OMMER_ROOT_HASH,
    U256,
};
use reth_provider::{BundleStateWithReceipts, StateProviderFactory};
use reth_revm::{database::StateProviderDatabase, state_change::apply_blockhashes_update};
use reth_transaction_pool::{BestTransactionsAttributes, TransactionPool};
use revm::{
    db::states::bundle_state::BundleRetention,
    primitives::{EVMError, EnvWithHandlerCfg, InvalidTransaction, ResultAndState},
    DatabaseCommit, State,
};
use tracing::{debug, trace, warn};

/// Ethereum payload builder
#[derive(Debug, Clone, Copy, PartialEq, Eq)]
pub struct EthereumPayloadBuilder<EvmConfig = EthEvmConfig> {
    /// The type responsible for creating the evm.
    evm_config: EvmConfig,
}

impl<EvmConfig> EthereumPayloadBuilder<EvmConfig> {
    /// EthereumPayloadBuilder constructor.
    pub const fn new(evm_config: EvmConfig) -> Self {
        Self { evm_config }
    }
}

impl Default for EthereumPayloadBuilder {
    fn default() -> Self {
        Self::new(EthEvmConfig::default())
    }
}

// Default implementation of [PayloadBuilder] for unit type
impl<EvmConfig, Pool, Client> PayloadBuilder<Pool, Client> for EthereumPayloadBuilder<EvmConfig>
where
    EvmConfig: ConfigureEvm,
    Client: StateProviderFactory,
    Pool: TransactionPool,
{
    type Attributes = EthPayloadBuilderAttributes;
    type BuiltPayload = EthBuiltPayload;

    fn try_build(
        &self,
        args: BuildArguments<Pool, Client, EthPayloadBuilderAttributes, EthBuiltPayload>,
    ) -> Result<BuildOutcome<EthBuiltPayload>, PayloadBuilderError> {
        default_ethereum_payload_builder(self.evm_config.clone(), args)
    }

    fn build_empty_payload(
        client: &Client,
        config: PayloadConfig<Self::Attributes>,
    ) -> Result<EthBuiltPayload, PayloadBuilderError> {
        let extra_data = config.extra_data();
        let PayloadConfig {
            initialized_block_env,
            parent_block,
            attributes,
            chain_spec,
            initialized_cfg,
            ..
        } = config;

        debug!(target: "payload_builder", parent_hash = ?parent_block.hash(), parent_number = parent_block.number, "building empty payload");

        let state = client.state_by_block_hash(parent_block.hash()).map_err(|err| {
            warn!(target: "payload_builder",
                parent_hash=%parent_block.hash(),
                %err,
                "failed to get state for empty payload"
            );
            err
        })?;
        let mut db = State::builder()
            .with_database(StateProviderDatabase::new(state))
            .with_bundle_update()
            .build();

        let base_fee = initialized_block_env.basefee.to::<u64>();
        let block_number = initialized_block_env.number.to::<u64>();
        let block_gas_limit = initialized_block_env.gas_limit.try_into().unwrap_or(u64::MAX);

        // apply eip-4788 pre block contract call
        pre_block_beacon_root_contract_call(
            &mut db,
            &chain_spec,
            block_number,
            &initialized_cfg,
            &initialized_block_env,
            &attributes,
        )
        .map_err(|err| {
            warn!(target: "payload_builder",
                parent_hash=%parent_block.hash(),
                %err,
                "failed to apply beacon root contract call for empty payload"
            );
            err
        })?;

        // apply eip-2935 blockhashes update
        apply_blockhashes_update(
            &mut db,
            &chain_spec,
            initialized_block_env.timestamp.to::<u64>(),
            block_number,
            parent_block.hash(),
        ).map_err(|err| {
            warn!(target: "payload_builder", parent_hash=%parent_block.hash(), %err, "failed to update blockhashes for empty payload");
            PayloadBuilderError::Internal(err.into())
        })?;

        let WithdrawalsOutcome { withdrawals_root, withdrawals } = commit_withdrawals(
            &mut db,
            &chain_spec,
            attributes.timestamp,
            attributes.withdrawals.clone(),
        )
        .map_err(|err| {
            warn!(target: "payload_builder",
                parent_hash=%parent_block.hash(),
                %err,
                "failed to commit withdrawals for empty payload"
            );
            err
        })?;

        // Calculate the requests and the requests root.
        let (requests, requests_root) =
            if chain_spec.is_prague_active_at_timestamp(attributes.timestamp) {
                (Some(Requests::default()), Some(EMPTY_ROOT_HASH))
            } else {
                (None, None)
            };

        // merge all transitions into bundle state, this would apply the withdrawal balance
        // changes and 4788 contract call
        db.merge_transitions(BundleRetention::PlainState);

        // calculate the state root
        let bundle_state = db.take_bundle();
        let state_root = db.database.state_root(&bundle_state).map_err(|err| {
            warn!(target: "payload_builder",
                parent_hash=%parent_block.hash(),
                %err,
                "failed to calculate state root for empty payload"
            );
            err
        })?;

        let mut excess_blob_gas = None;
        let mut blob_gas_used = None;

        if chain_spec.is_cancun_active_at_timestamp(attributes.timestamp) {
            excess_blob_gas = if chain_spec.is_cancun_active_at_timestamp(parent_block.timestamp) {
                let parent_excess_blob_gas = parent_block.excess_blob_gas.unwrap_or_default();
                let parent_blob_gas_used = parent_block.blob_gas_used.unwrap_or_default();
                Some(calculate_excess_blob_gas(parent_excess_blob_gas, parent_blob_gas_used))
            } else {
                // for the first post-fork block, both parent.blob_gas_used and
                // parent.excess_blob_gas are evaluated as 0
                Some(calculate_excess_blob_gas(0, 0))
            };

            blob_gas_used = Some(0);
        }

        // Calculate the requests and the requests root.
        let (requests, requests_root) =
            if chain_spec.is_prague_active_at_timestamp(attributes.timestamp) {
                // We do not calculate the EIP-6110 deposit requests because there are no
                // transactions in an empty payload.
                let withdrawal_requests = post_block_withdrawal_requests_contract_call(
                    &mut db,
                    &initialized_cfg,
                    &initialized_block_env,
                )?;

                let requests = withdrawal_requests;
                let requests_root = calculate_requests_root(&requests);
                (Some(requests.into()), Some(requests_root))
            } else {
                (None, None)
            };

        let header = Header {
            parent_hash: parent_block.hash(),
            ommers_hash: EMPTY_OMMER_ROOT_HASH,
            beneficiary: initialized_block_env.coinbase,
            state_root,
            transactions_root: EMPTY_TRANSACTIONS,
            withdrawals_root,
            receipts_root: EMPTY_RECEIPTS,
            logs_bloom: Default::default(),
            timestamp: attributes.timestamp,
            mix_hash: attributes.prev_randao,
            nonce: BEACON_NONCE,
            base_fee_per_gas: Some(base_fee),
            number: parent_block.number + 1,
            gas_limit: block_gas_limit,
            difficulty: U256::ZERO,
            gas_used: 0,
            extra_data,
            blob_gas_used,
            excess_blob_gas,
            parent_beacon_block_root: attributes.parent_beacon_block_root,
            requests_root,
        };

        let block = Block { header, body: vec![], ommers: vec![], withdrawals, requests };
        let sealed_block = block.seal_slow();

        Ok(EthBuiltPayload::new(attributes.payload_id(), sealed_block, U256::ZERO))
    }
}

/// Constructs an Ethereum transaction payload using the best transactions from the pool.
///
/// Given build arguments including an Ethereum client, transaction pool,
/// and configuration, this function creates a transaction payload. Returns
/// a result indicating success with the payload or an error in case of failure.
#[inline]
pub fn default_ethereum_payload_builder<EvmConfig, Pool, Client>(
    evm_config: EvmConfig,
    args: BuildArguments<Pool, Client, EthPayloadBuilderAttributes, EthBuiltPayload>,
) -> Result<BuildOutcome<EthBuiltPayload>, PayloadBuilderError>
where
    EvmConfig: ConfigureEvm,
    Client: StateProviderFactory,
    Pool: TransactionPool,
{
    let BuildArguments { client, pool, mut cached_reads, config, cancel, best_payload } = args;

    let state_provider = client.state_by_block_hash(config.parent_block.hash())?;
    let state = StateProviderDatabase::new(state_provider);
    let mut db =
        State::builder().with_database_ref(cached_reads.as_db(state)).with_bundle_update().build();
    let extra_data = config.extra_data();
    let PayloadConfig {
        initialized_block_env,
        initialized_cfg,
        parent_block,
        attributes,
        chain_spec,
        ..
    } = config;

    debug!(target: "payload_builder", id=%attributes.id, parent_hash = ?parent_block.hash(), parent_number = parent_block.number, "building new payload");
    let mut cumulative_gas_used = 0;
    let mut sum_blob_gas_used = 0;
    let block_gas_limit: u64 = initialized_block_env.gas_limit.try_into().unwrap_or(u64::MAX);
    let base_fee = initialized_block_env.basefee.to::<u64>();

    let mut executed_txs = Vec::new();

    let mut best_txs = pool.best_transactions_with_attributes(BestTransactionsAttributes::new(
        base_fee,
        initialized_block_env.get_blob_gasprice().map(|gasprice| gasprice as u64),
    ));

    let mut total_fees = U256::ZERO;

    let block_number = initialized_block_env.number.to::<u64>();

    // apply eip-4788 pre block contract call
    pre_block_beacon_root_contract_call(
        &mut db,
        &chain_spec,
        block_number,
        &initialized_cfg,
        &initialized_block_env,
        &attributes,
    )?;

    // apply eip-2935 blockhashes update
    apply_blockhashes_update(
        &mut db,
        &chain_spec,
        initialized_block_env.timestamp.to::<u64>(),
        block_number,
        parent_block.hash(),
    )
    .map_err(|err| PayloadBuilderError::Internal(err.into()))?;

    let mut receipts = Vec::new();
    while let Some(pool_tx) = best_txs.next() {
        // ensure we still have capacity for this transaction
        if cumulative_gas_used + pool_tx.gas_limit() > block_gas_limit {
            // we can't fit this transaction into the block, so we need to mark it as invalid
            // which also removes all dependent transaction from the iterator before we can
            // continue
            best_txs.mark_invalid(&pool_tx);
            continue
        }

        // check if the job was cancelled, if so we can exit early
        if cancel.is_cancelled() {
            return Ok(BuildOutcome::Cancelled)
        }

        // convert tx to a signed transaction
        let tx = pool_tx.to_recovered_transaction();

        // There's only limited amount of blob space available per block, so we need to check if
        // the EIP-4844 can still fit in the block
        if let Some(blob_tx) = tx.transaction.as_eip4844() {
            let tx_blob_gas = blob_tx.blob_gas();
            if sum_blob_gas_used + tx_blob_gas > MAX_DATA_GAS_PER_BLOCK {
                // we can't fit this _blob_ transaction into the block, so we mark it as
                // invalid, which removes its dependent transactions from
                // the iterator. This is similar to the gas limit condition
                // for regular transactions above.
                trace!(target: "payload_builder", tx=?tx.hash, ?sum_blob_gas_used, ?tx_blob_gas, "skipping blob transaction because it would exceed the max data gas per block");
                best_txs.mark_invalid(&pool_tx);
                continue
            }
        }

        let env = EnvWithHandlerCfg::new_with_cfg_env(
            initialized_cfg.clone(),
            initialized_block_env.clone(),
            tx_env_with_recovered(&tx),
        );

        // Configure the environment for the block.
        let mut evm = evm_config.evm_with_env(&mut db, env);

        let ResultAndState { result, state } = match evm.transact() {
            Ok(res) => res,
            Err(err) => {
                match err {
                    EVMError::Transaction(err) => {
                        if matches!(err, InvalidTransaction::NonceTooLow { .. }) {
                            // if the nonce is too low, we can skip this transaction
                            trace!(target: "payload_builder", %err, ?tx, "skipping nonce too low transaction");
                        } else {
                            // if the transaction is invalid, we can skip it and all of its
                            // descendants
                            trace!(target: "payload_builder", %err, ?tx, "skipping invalid transaction and its descendants");
                            best_txs.mark_invalid(&pool_tx);
                        }

                        continue
                    }
                    err => {
                        // this is an error that we should treat as fatal for this attempt
                        return Err(PayloadBuilderError::EvmExecutionError(err))
                    }
                }
            }
        };
        // drop evm so db is released.
        drop(evm);
        // commit changes
        db.commit(state);

        // add to the total blob gas used if the transaction successfully executed
        if let Some(blob_tx) = tx.transaction.as_eip4844() {
            let tx_blob_gas = blob_tx.blob_gas();
            sum_blob_gas_used += tx_blob_gas;

            // if we've reached the max data gas per block, we can skip blob txs entirely
            if sum_blob_gas_used == MAX_DATA_GAS_PER_BLOCK {
                best_txs.skip_blobs();
            }
        }

        let gas_used = result.gas_used();

        // add gas used by the transaction to cumulative gas used, before creating the receipt
        cumulative_gas_used += gas_used;

        // Push transaction changeset and calculate header bloom filter for receipt.
        #[allow(clippy::needless_update)] // side-effect of optimism fields
        receipts.push(Some(Receipt {
            tx_type: tx.tx_type(),
            success: result.is_success(),
            cumulative_gas_used,
            logs: result.into_logs().into_iter().map(Into::into).collect(),
            ..Default::default()
        }));

        // update add to total fees
        let miner_fee = tx
            .effective_tip_per_gas(Some(base_fee))
            .expect("fee is always valid; execution succeeded");
        total_fees += U256::from(miner_fee) * U256::from(gas_used);

        // append transaction to the list of executed transactions
        executed_txs.push(tx.into_signed());
    }

    // check if we have a better block
    if !is_better_payload(best_payload.as_ref(), total_fees) {
        // can skip building the block
        return Ok(BuildOutcome::Aborted { fees: total_fees, cached_reads })
    }

    // calculate the requests and the requests root
    let (requests, requests_root) = if chain_spec
        .is_prague_active_at_timestamp(attributes.timestamp)
    {
        let deposit_requests = parse_deposits_from_receipts(&chain_spec, receipts.iter().flatten())
            .map_err(|err| PayloadBuilderError::Internal(RethError::Execution(err.into())))?;
        let withdrawal_requests = post_block_withdrawal_requests_contract_call(
            &mut db,
            &initialized_cfg,
            &initialized_block_env,
        )?;

        let requests = [deposit_requests, withdrawal_requests].concat();
        let requests_root = calculate_requests_root(&requests);
        (Some(requests.into()), Some(requests_root))
    } else {
        (None, None)
    };

    let WithdrawalsOutcome { withdrawals_root, withdrawals } =
        commit_withdrawals(&mut db, &chain_spec, attributes.timestamp, attributes.withdrawals)?;

    // merge all transitions into bundle state, this would apply the withdrawal balance changes
    // and 4788 contract call
    db.merge_transitions(BundleRetention::PlainState);

    let bundle = BundleStateWithReceipts::new(
        db.take_bundle(),
        Receipts::from_vec(vec![receipts]),
        block_number,
    );
    let receipts_root = bundle.receipts_root_slow(block_number).expect("Number is in range");
    let logs_bloom = bundle.block_logs_bloom(block_number).expect("Number is in range");

    // calculate the state root
    let state_root = {
        let state_provider = db.database.0.inner.borrow_mut();
        state_provider.db.state_root(bundle.state())?
    };

    // create the block header
    let transactions_root = proofs::calculate_transaction_root(&executed_txs);

    // initialize empty blob sidecars at first. If cancun is active then this will
    let mut blob_sidecars = Vec::new();
    let mut excess_blob_gas = None;
    let mut blob_gas_used = None;

    // only determine cancun fields when active
    if chain_spec.is_cancun_active_at_timestamp(attributes.timestamp) {
        // grab the blob sidecars from the executed txs
        blob_sidecars = pool.get_all_blobs_exact(
            executed_txs.iter().filter(|tx| tx.is_eip4844()).map(|tx| tx.hash).collect(),
        )?;

        excess_blob_gas = if chain_spec.is_cancun_active_at_timestamp(parent_block.timestamp) {
            let parent_excess_blob_gas = parent_block.excess_blob_gas.unwrap_or_default();
            let parent_blob_gas_used = parent_block.blob_gas_used.unwrap_or_default();
            Some(calculate_excess_blob_gas(parent_excess_blob_gas, parent_blob_gas_used))
        } else {
            // for the first post-fork block, both parent.blob_gas_used and
            // parent.excess_blob_gas are evaluated as 0
            Some(calculate_excess_blob_gas(0, 0))
        };

        blob_gas_used = Some(sum_blob_gas_used);
    }

    // todo: compute requests and requests root
    let (requests, requests_root) =
        if chain_spec.is_prague_active_at_timestamp(attributes.timestamp) {
            (Some(Requests::default()), Some(EMPTY_ROOT_HASH))
        } else {
            (None, None)
        };

    let header = Header {
        parent_hash: parent_block.hash(),
        ommers_hash: EMPTY_OMMER_ROOT_HASH,
        beneficiary: initialized_block_env.coinbase,
        state_root,
        transactions_root,
        receipts_root,
        withdrawals_root,
        logs_bloom,
        timestamp: attributes.timestamp,
        mix_hash: attributes.prev_randao,
        nonce: BEACON_NONCE,
        base_fee_per_gas: Some(base_fee),
        number: parent_block.number + 1,
        gas_limit: block_gas_limit,
        difficulty: U256::ZERO,
        gas_used: cumulative_gas_used,
        extra_data,
        parent_beacon_block_root: attributes.parent_beacon_block_root,
        blob_gas_used,
        excess_blob_gas,
        requests_root,
    };

    // seal the block
    let block = Block { header, body: executed_txs, ommers: vec![], withdrawals, requests };

    let sealed_block = block.seal_slow();
    debug!(target: "payload_builder", ?sealed_block, "sealed built block");

    let mut payload = EthBuiltPayload::new(attributes.id, sealed_block, total_fees);

    // extend the payload with the blob sidecars from the executed txs
    payload.extend_sidecars(blob_sidecars);

    Ok(BuildOutcome::Better { payload, cached_reads })
}<|MERGE_RESOLUTION|>--- conflicted
+++ resolved
@@ -14,27 +14,20 @@
     pre_block_beacon_root_contract_call, BuildArguments, BuildOutcome, PayloadBuilder,
     PayloadConfig, WithdrawalsOutcome,
 };
-<<<<<<< HEAD
-use reth_evm::ConfigureEvm;
-use reth_evm_ethereum::EthEvmConfig;
-=======
 use reth_errors::RethError;
 use reth_evm::ConfigureEvm;
 use reth_evm_ethereum::{eip6110::parse_deposits_from_receipts, EthEvmConfig};
->>>>>>> 105570de
 use reth_payload_builder::{
     error::PayloadBuilderError, EthBuiltPayload, EthPayloadBuilderAttributes,
 };
 use reth_primitives::{
     constants::{
-        eip4844::MAX_DATA_GAS_PER_BLOCK, BEACON_NONCE, EMPTY_RECEIPTS, EMPTY_ROOT_HASH,
-        EMPTY_TRANSACTIONS,
+        eip4844::MAX_DATA_GAS_PER_BLOCK, BEACON_NONCE, EMPTY_RECEIPTS, EMPTY_TRANSACTIONS,
     },
     eip4844::calculate_excess_blob_gas,
     proofs::{self, calculate_requests_root},
     revm::env::tx_env_with_recovered,
-    Block, Header, IntoRecoveredTransaction, Receipt, Receipts, Requests, EMPTY_OMMER_ROOT_HASH,
-    U256,
+    Block, Header, IntoRecoveredTransaction, Receipt, Receipts, EMPTY_OMMER_ROOT_HASH, U256,
 };
 use reth_provider::{BundleStateWithReceipts, StateProviderFactory};
 use reth_revm::{database::StateProviderDatabase, state_change::apply_blockhashes_update};
@@ -160,14 +153,6 @@
             );
             err
         })?;
-
-        // Calculate the requests and the requests root.
-        let (requests, requests_root) =
-            if chain_spec.is_prague_active_at_timestamp(attributes.timestamp) {
-                (Some(Requests::default()), Some(EMPTY_ROOT_HASH))
-            } else {
-                (None, None)
-            };
 
         // merge all transitions into bundle state, this would apply the withdrawal balance
         // changes and 4788 contract call
@@ -500,14 +485,6 @@
         blob_gas_used = Some(sum_blob_gas_used);
     }
 
-    // todo: compute requests and requests root
-    let (requests, requests_root) =
-        if chain_spec.is_prague_active_at_timestamp(attributes.timestamp) {
-            (Some(Requests::default()), Some(EMPTY_ROOT_HASH))
-        } else {
-            (None, None)
-        };
-
     let header = Header {
         parent_hash: parent_block.hash(),
         ommers_hash: EMPTY_OMMER_ROOT_HASH,
